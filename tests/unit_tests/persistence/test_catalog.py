# -------------------------------------------------------------------------------------------------
#  Copyright (C) 2015-2023 Nautech Systems Pty Ltd. All rights reserved.
#  https://nautechsystems.io
#
#  Licensed under the GNU Lesser General Public License Version 3.0 (the "License");
#  You may not use this file except in compliance with the License.
#  You may obtain a copy of the License at https://www.gnu.org/licenses/lgpl-3.0.en.html
#
#  Unless required by applicable law or agreed to in writing, software
#  distributed under the License is distributed on an "AS IS" BASIS,
#  WITHOUT WARRANTIES OR CONDITIONS OF ANY KIND, either express or implied.
#  See the License for the specific language governing permissions and
#  limitations under the License.
# -------------------------------------------------------------------------------------------------


# import fsspec
# import pyarrow.dataset as ds
# import pytest

from nautilus_trader.backtest.data.providers import TestInstrumentProvider
from nautilus_trader.persistence.catalog import ParquetDataCatalog
from nautilus_trader.test_kit.mocks.data import data_catalog_setup
from nautilus_trader.test_kit.stubs.data import TestDataStubs


# from nautilus_trader.test_kit.mocks.data import NewsEventData
# from nautilus_trader.backtest.data.wranglers import BarDataWrangler
# from nautilus_trader.model.currencies import USD
# from nautilus_trader.model.data.base import GenericData
# from nautilus_trader.model.data.tick import QuoteTick
# from nautilus_trader.model.data.tick import TradeTick
# from nautilus_trader.model.enums import AggressorSide
# from nautilus_trader.model.identifiers import InstrumentId
# from nautilus_trader.model.identifiers import Symbol
# from nautilus_trader.model.identifiers import TradeId
# from nautilus_trader.model.identifiers import Venue
# from nautilus_trader.model.instruments.betting import BettingInstrument
# from nautilus_trader.model.instruments.equity import Equity
# from nautilus_trader.model.objects import Price
# from nautilus_trader.model.objects import Quantity
# from nautilus_trader.test_kit.stubs.identifiers import TestIdStubs
# from nautilus_trader.test_kit.stubs.persistence import TestPersistenceStubs
# from tests import TEST_DATA_DIR


class TestParquetDataCatalogWriter:
    def setup(self):
<<<<<<< HEAD
        self.catalog: ParquetDataCatalog = data_catalog_setup(protocol="memory")
        self.instruments = [
            TestInstrumentProvider.equity(symbol=s, venue="NASDAQ")
            for s in ("AAPL", "GOOG", "META", "AMZN")
=======
        self.catalog = data_catalog_setup(protocol="file")
        self.fs: fsspec.AbstractFileSystem = self.catalog.fs
        self.instrument = TestInstrumentProvider.default_fx_ccy("EUR/USD", Venue("SIM"))

    def teardown(self):
        # Cleanup
        path = self.catalog.path
        fs = self.catalog.fs
        if fs.exists(path):
            fs.rm(path, recursive=True)

    def _load_quote_ticks_into_catalog_rust(self) -> list[QuoteTick]:
        parquet_data_path = os.path.join(TEST_DATA_DIR, "quote_tick_data.parquet")
        assert os.path.exists(parquet_data_path)

        reader = ParquetReader(
            parquet_data_path,
            1000,
            ParquetType.QuoteTick,
            ParquetReaderType.File,
        )

        mapped_chunk = map(QuoteTick.list_from_capsule, reader)
        quotes = list(itertools.chain(*mapped_chunk))

        min_timestamp = str(quotes[0].ts_init).rjust(19, "0")
        max_timestamp = str(quotes[-1].ts_init).rjust(19, "0")

        # Write EUR/USD and USD/JPY rust quotes
        for instrument_id in ("EUR/USD.SIM", "USD/JPY.SIM"):
            # Reset reader
            reader = ParquetReader(
                parquet_data_path,
                1000,
                ParquetType.QuoteTick,
                ParquetReaderType.File,
            )

            metadata = {
                "instrument_id": instrument_id,
                "price_precision": "5",
                "size_precision": "0",
            }
            writer = ParquetWriter(
                ParquetType.QuoteTick,
                metadata,
            )

            file_path = os.path.join(
                self.catalog.path,
                "data",
                "quote_tick.parquet",
                f"instrument_id={instrument_id.replace('/', '-')}",  # EUR-USD.SIM, USD-JPY.SIM
                f"{min_timestamp}-{max_timestamp}-0.parquet",
            )

            os.makedirs(os.path.dirname(file_path), exist_ok=True)
            with open(file_path, "wb") as f:
                for chunk in reader:
                    writer.write(chunk)
                data: bytes = writer.flush_bytes()
                f.write(data)

        return quotes

    def _load_trade_ticks_into_catalog_rust(self) -> list[TradeTick]:
        parquet_data_path = os.path.join(TEST_DATA_DIR, "trade_tick_data.parquet")
        assert os.path.exists(parquet_data_path)
        reader = ParquetReader(
            parquet_data_path,
            100,
            ParquetType.TradeTick,
            ParquetReaderType.File,
        )

        mapped_chunk = map(TradeTick.list_from_capsule, reader)
        trades = list(itertools.chain(*mapped_chunk))

        min_timestamp = str(trades[0].ts_init).rjust(19, "0")
        max_timestamp = str(trades[-1].ts_init).rjust(19, "0")

        # Reset reader
        reader = ParquetReader(
            parquet_data_path,
            100,
            ParquetType.TradeTick,
            ParquetReaderType.File,
        )

        metadata = {
            "instrument_id": "EUR/USD.SIM",
            "price_precision": "5",
            "size_precision": "0",
        }
        writer = ParquetWriter(
            ParquetType.TradeTick,
            metadata,
        )

        file_path = os.path.join(
            self.catalog.path,
            "data",
            "trade_tick.parquet",
            "instrument_id=EUR-USD.SIM",
            f"{min_timestamp}-{max_timestamp}-0.parquet",
        )

        os.makedirs(os.path.dirname(file_path), exist_ok=True)
        with open(file_path, "wb") as f:
            for chunk in reader:
                writer.write(chunk)
            data: bytes = writer.flush_bytes()
            f.write(data)

        return trades

    def test_get_files_for_expected_instrument_id(self):
        # Arrange
        self._load_quote_ticks_into_catalog_rust()

        # Act
        files1 = self.catalog.get_files(cls=QuoteTick, instrument_id="USD/JPY.SIM")
        files2 = self.catalog.get_files(cls=QuoteTick, instrument_id="EUR/USD.SIM")
        files3 = self.catalog.get_files(cls=QuoteTick, instrument_id="USD/CHF.SIM")

        # Assert
        assert files1 == [
            f"{self.catalog.path}/data/quote_tick.parquet/instrument_id=USD-JPY.SIM/1577898000000000065-1577919652000000125-0.parquet",
        ]
        assert files2 == [
            f"{self.catalog.path}/data/quote_tick.parquet/instrument_id=EUR-USD.SIM/1577898000000000065-1577919652000000125-0.parquet",
        ]
        assert files3 == []

    def test_get_files_for_no_instrument_id(self):
        # Arrange
        self._load_quote_ticks_into_catalog_rust()

        # Act
        files = self.catalog.get_files(cls=QuoteTick)

        # Assert
        assert files == [
            f"{self.catalog.path}/data/quote_tick.parquet/instrument_id=EUR-USD.SIM/1577898000000000065-1577919652000000125-0.parquet",
            f"{self.catalog.path}/data/quote_tick.parquet/instrument_id=USD-JPY.SIM/1577898000000000065-1577919652000000125-0.parquet",
        ]

    def test_get_files_for_timestamp_range(self):
        # Arrange
        self._load_quote_ticks_into_catalog_rust()
        start = 1577898000000000065
        end = 1577919652000000125

        # Act
        files1 = self.catalog.get_files(
            cls=QuoteTick,
            instrument_id="EUR/USD.SIM",
            start_nanos=start,
            end_nanos=start,
        )

        files2 = self.catalog.get_files(
            cls=QuoteTick,
            instrument_id="EUR/USD.SIM",
            start_nanos=0,
            end_nanos=start - 1,
        )

        files3 = self.catalog.get_files(
            cls=QuoteTick,
            instrument_id="EUR/USD.SIM",
            start_nanos=end + 1,
            end_nanos=sys.maxsize,
        )

        # Assert
        assert files1 == [
            f"{self.catalog.path}/data/quote_tick.parquet/instrument_id=EUR-USD.SIM/1577898000000000065-1577919652000000125-0.parquet",
        ]
        assert files2 == []
        assert files3 == []

    def test_data_catalog_quote_ticks_as_nautilus_use_rust(self):
        # Arrange
        self._load_quote_ticks_into_catalog_rust()

        # Act
        quote_ticks = self.catalog.quote_ticks(
            as_nautilus=True,
            use_rust=True,
            instrument_ids=["EUR/USD.SIM"],
        )

        # Assert
        assert all(isinstance(tick, QuoteTick) for tick in quote_ticks)
        assert len(quote_ticks) == 9500

    def test_data_catalog_quote_ticks_as_nautilus_use_rust_with_date_range(self):
        # Arrange
        self._load_quote_ticks_into_catalog_rust()

        start_timestamp = 1577898181000000440  # index 44
        end_timestamp = 1577898572000000953  # index 99

        # Act
        quote_ticks = self.catalog.quote_ticks(
            as_nautilus=True,
            use_rust=True,
            instrument_ids=["EUR/USD.SIM"],
            start=start_timestamp,
            end=end_timestamp,
        )

        # Assert
        assert all(isinstance(tick, QuoteTick) for tick in quote_ticks)
        assert len(quote_ticks) == 54
        assert quote_ticks[0].ts_init == start_timestamp
        assert quote_ticks[-1].ts_init == end_timestamp

    def test_data_catalog_quote_ticks_as_nautilus_use_rust_with_date_range_with_multiple_instrument_ids(
        self,
    ):
        # Arrange
        self._load_quote_ticks_into_catalog_rust()

        start_timestamp = 1577898181000000440  # EUR/USD.SIM index 44
        end_timestamp = 1577898572000000953  # EUR/USD.SIM index 99

        # Act
        quote_ticks = self.catalog.quote_ticks(
            as_nautilus=True,
            use_rust=True,
            instrument_ids=["EUR/USD.SIM", "USD/JPY.SIM"],
            start=start_timestamp,
            end=end_timestamp,
        )

        # Assert
        assert all(isinstance(tick, QuoteTick) for tick in quote_ticks)

        instrument1_quote_ticks = [t for t in quote_ticks if str(t.instrument_id) == "EUR/USD.SIM"]
        assert len(instrument1_quote_ticks) == 54

        instrument2_quote_ticks = [t for t in quote_ticks if str(t.instrument_id) == "USD/JPY.SIM"]
        assert len(instrument2_quote_ticks) == 54

        assert quote_ticks[0].ts_init == start_timestamp
        assert quote_ticks[-1].ts_init == end_timestamp

    def test_data_catalog_use_rust_quote_ticks_round_trip(self):
        # Arrange
        instrument = TestInstrumentProvider.default_fx_ccy("EUR/USD")

        parquet_data_glob_path = TEST_DATA_DIR + "/quote_tick_data.parquet"
        assert os.path.exists(parquet_data_glob_path)

        def block_parser(df):
            df = df.set_index("ts_event")
            df.index = df.ts_init.apply(unix_nanos_to_dt)
            objs = QuoteTickDataWrangler(instrument=instrument).process(df)
            yield from objs

        # Act
        process_files(
            glob_path=parquet_data_glob_path,
            reader=ParquetByteReader(parser=block_parser),
            use_rust=True,
            catalog=self.catalog,
            instrument=instrument,
        )

        quote_ticks = self.catalog.quote_ticks(
            as_nautilus=True,
            use_rust=True,
            instrument_ids=["EUR/USD.SIM"],
        )

        assert all(isinstance(tick, QuoteTick) for tick in quote_ticks)
        assert len(quote_ticks) == 9500

    def test_data_catalog_quote_ticks_use_rust(self):
        # Arrange
        quotes = self._load_quote_ticks_into_catalog_rust()

        # Act
        qdf = self.catalog.quote_ticks(use_rust=True, instrument_ids=["EUR/USD.SIM"])

        # Assert
        assert isinstance(qdf, pd.DataFrame)
        assert len(qdf) == 9500
        assert qdf.bid.equals(pd.Series([float(q.bid) for q in quotes]))
        assert qdf.ask.equals(pd.Series([float(q.ask) for q in quotes]))
        assert qdf.bid_size.equals(pd.Series([float(q.bid_size) for q in quotes]))
        assert qdf.ask_size.equals(pd.Series([float(q.ask_size) for q in quotes]))
        assert (qdf.instrument_id == "EUR/USD.SIM").all

    def test_data_catalog_trade_ticks_as_nautilus_use_rust(self):
        # Arrange
        self._load_trade_ticks_into_catalog_rust()

        # Act
        trade_ticks = self.catalog.trade_ticks(
            as_nautilus=True,
            use_rust=True,
            instrument_ids=["EUR/USD.SIM"],
        )

        # Assert
        assert all(isinstance(tick, TradeTick) for tick in trade_ticks)
        assert len(trade_ticks) == 100


class _TestPersistenceCatalog:
    def setup(self):
        self.catalog = data_catalog_setup(protocol=self.fs_protocol)
        self._load_data_into_catalog()
        self.fs: fsspec.AbstractFileSystem = self.catalog.fs

    def teardown(self):
        # Cleanup
        path = self.catalog.path
        fs = self.catalog.fs
        if fs.exists(path):
            fs.rm(path, recursive=True)

    def _load_data_into_catalog(self):
        self.instrument_provider = BetfairInstrumentProvider.from_instruments([])
        # Write some betfair trades and orderbook
        process_files(
            glob_path=TEST_DATA_DIR + "/betfair/1.166564490.bz2",
            reader=BetfairTestStubs.betfair_reader(instrument_provider=self.instrument_provider),
            instrument_provider=self.instrument_provider,
            catalog=self.catalog,
        )

    @pytest.mark.skipif(sys.platform == "win32", reason="windows paths broken")
    def test_from_env(self):
        path = tempfile.mktemp() if self.fs_protocol == "file" else "/'"
        uri = f"{self.fs_protocol}://{path}"
        catalog = ParquetDataCatalog.from_uri(uri)
        os.environ["NAUTILUS_PATH"] = uri
        catalog = ParquetDataCatalog.from_env()
        assert catalog.fs_protocol == self.fs_protocol

    def test_partition_key_correctly_remapped(self):
        # Arrange
        instrument = TestInstrumentProvider.default_fx_ccy("AUD/USD")
        tick = QuoteTick(
            instrument_id=instrument.id,
            bid=Price(10, 1),
            ask=Price(11, 1),
            bid_size=Quantity(10, 1),
            ask_size=Quantity(10, 1),
            ts_init=0,
            ts_event=0,
        )
        tables = dicts_to_dataframes(split_and_serialize([tick]))

        write_tables(catalog=self.catalog, tables=tables)

        # Act
        df = self.catalog.quote_ticks()

        # Assert
        assert len(df) == 1
        self.fs.isdir(
            os.path.join(self.catalog.path, "data", "quote_tick.parquet/instrument_id=AUD-USD.SIM"),
        )
        # Ensure we "unmap" the keys that we write the partition filenames as;
        # this instrument_id should be AUD/USD not AUD-USD
        assert df.iloc[0]["instrument_id"] == instrument.id.value

    def test_list_data_types(self):
        data_types = self.catalog.list_data_types()

        expected = [
            "betfair_ticker",
            "betting_instrument",
            "instrument_status_update",
            "order_book_data",
            "trade_tick",
        ]
        assert data_types == expected

    def test_list_partitions(self):
        # Arrange
        instrument = TestInstrumentProvider.default_fx_ccy("AUD/USD")
        tick = QuoteTick(
            instrument_id=instrument.id,
            bid=Price(10, 1),
            ask=Price(11, 1),
            bid_size=Quantity(10, 1),
            ask_size=Quantity(10, 1),
            ts_init=0,
            ts_event=0,
        )
        tables = dicts_to_dataframes(split_and_serialize([tick]))
        write_tables(catalog=self.catalog, tables=tables)

        # Act
        parts = self.catalog.list_partitions(QuoteTick)

        # Assert
        assert parts == {"instrument_id": ["AUD-USD.SIM"]}

    def test_data_catalog_query_filtered(self):
        ticks = self.catalog.trade_ticks()
        assert len(ticks) == 312

        ticks = self.catalog.trade_ticks(start="2019-12-20 20:56:18")
        assert len(ticks) == 123

        ticks = self.catalog.trade_ticks(start=1576875378384999936)
        assert len(ticks) == 123

        ticks = self.catalog.trade_ticks(start=datetime.datetime(2019, 12, 20, 20, 56, 18))
        assert len(ticks) == 123

        deltas = self.catalog.order_book_deltas()
        assert len(deltas) == 2384

        filtered_deltas = self.catalog.order_book_deltas(filter_expr=ds.field("action") == "DELETE")
        assert len(filtered_deltas) == 351

    def test_data_catalog_trade_ticks_as_nautilus(self):
        trade_ticks = self.catalog.trade_ticks(as_nautilus=True)
        assert all(isinstance(tick, TradeTick) for tick in trade_ticks)
        assert len(trade_ticks) == 312

    def test_data_catalog_instruments_df(self):
        instruments = self.catalog.instruments()
        assert len(instruments) == 2

    def test_writing_instruments_doesnt_overwrite(self):
        instruments = self.catalog.instruments(as_nautilus=True)
        write_objects(catalog=self.catalog, chunk=[instruments[0]])
        write_objects(catalog=self.catalog, chunk=[instruments[1]])
        instruments = self.catalog.instruments(as_nautilus=True)
        assert len(instruments) == 2

    def test_data_catalog_instruments_filtered_df(self):
        instrument_id = self.catalog.instruments(as_nautilus=True)[0].id.value
        instruments = self.catalog.instruments(instrument_ids=[instrument_id])
        assert len(instruments) == 1
        assert instruments["id"].iloc[0] == instrument_id

    def test_data_catalog_instruments_as_nautilus(self):
        instruments = self.catalog.instruments(as_nautilus=True)
        assert all(isinstance(ins, BettingInstrument) for ins in instruments)

    def test_data_catalog_currency_with_null_max_price_loads(self):
        # Arrange
        instrument = TestInstrumentProvider.default_fx_ccy("AUD/USD", venue=Venue("SIM"))
        write_objects(catalog=self.catalog, chunk=[instrument])

        # Act
        instrument = self.catalog.instruments(instrument_ids=["AUD/USD.SIM"], as_nautilus=True)[0]

        # Assert
        assert instrument.max_price is None

    def test_data_catalog_instrument_ids_correctly_unmapped(self):
        # Arrange
        instrument = TestInstrumentProvider.default_fx_ccy("AUD/USD", venue=Venue("SIM"))
        trade_tick = TradeTick(
            instrument_id=instrument.id,
            price=Price.from_str("2.0"),
            size=Quantity.from_int(10),
            aggressor_side=AggressorSide.NO_AGGRESSOR,
            trade_id=TradeId("1"),
            ts_event=0,
            ts_init=0,
        )
        write_objects(catalog=self.catalog, chunk=[instrument, trade_tick])

        # Act
        self.catalog.instruments()
        instrument = self.catalog.instruments(instrument_ids=["AUD/USD.SIM"], as_nautilus=True)[0]
        trade_tick = self.catalog.trade_ticks(instrument_ids=["AUD/USD.SIM"], as_nautilus=True)[0]

        # Assert
        assert instrument.id.value == "AUD/USD.SIM"
        assert trade_tick.instrument_id.value == "AUD/USD.SIM"

    def test_data_catalog_filter(self):
        # Arrange, Act
        deltas = self.catalog.order_book_deltas()
        filtered_deltas = self.catalog.order_book_deltas(filter_expr=ds.field("action") == "DELETE")

        # Assert
        assert len(deltas) == 2384
        assert len(filtered_deltas) == 351

    def test_data_catalog_generic_data(self):
        # Arrange
        TestPersistenceStubs.setup_news_event_persistence()
        process_files(
            glob_path=f"{TEST_DATA_DIR}/news_events.csv",
            reader=CSVReader(block_parser=TestPersistenceStubs.news_event_parser),
            catalog=self.catalog,
        )

        # Act
        df = self.catalog.generic_data(cls=NewsEventData, filter_expr=ds.field("currency") == "USD")
        data = self.catalog.generic_data(
            cls=NewsEventData,
            filter_expr=ds.field("currency") == "CHF",
            as_nautilus=True,
        )

        # Assert
        assert df is not None
        assert data is not None
        assert len(df) == 22925
        assert len(data) == 2745 and isinstance(data[0], GenericData)

    def test_data_catalog_bars(self):
        # Arrange
        bar_type = TestDataStubs.bartype_adabtc_binance_1min_last()
        instrument = TestInstrumentProvider.adabtc_binance()
        wrangler = BarDataWrangler(bar_type, instrument)

        def parser(data):
            data["timestamp"] = data["timestamp"].astype("datetime64[ms]")
            bars = wrangler.process(data.set_index("timestamp"))
            return bars

        binance_spot_header = [
            "timestamp",
            "open",
            "high",
            "low",
            "close",
            "volume",
            "ts_close",
            "quote_volume",
            "n_trades",
            "taker_buy_base_volume",
            "taker_buy_quote_volume",
            "ignore",
>>>>>>> 5d0a802e
        ]

    def test_write_to_catalog(self):
        count = 1000
        instrument_dict = {ins.id: ins for ins in self.instruments}
        for instrument in self.instruments:
            quote_ticks = TestDataStubs.generate_quote_ticks(instrument.id.value, count=count)
            self.catalog.write(quote_ticks, instrument_dict=instrument_dict)


# class TestPersistenceCatalog:
#     def setup(self):
#         self.catalog = data_catalog_setup(protocol="memory")
#         self.instruments = [
#             TestInstrumentProvider.equity(symbol=s, venue="NASDAQ")
#             for s in ("AAPL", "GOOG", "META", "AMZN")
#         ]
#         self._load_data_into_catalog()
#         self.fs: fsspec.AbstractFileSystem = self.catalog.fs
#
#     def teardown(self):
#         # Cleanup
#         path = self.catalog.path
#         fs = self.catalog.fs
#         if fs.exists(path):
#             fs.rm(path, recursive=True)
#
#     def _load_data_into_catalog(self):
#         count = 1000
#         for instrument in self.instruments:
#             trade_ticks = TestDataStubs.generate_trade_ticks(instrument.id, count=count)
#             quote_ticks = TestDataStubs.generate_quote_ticks(instrument.id, count=count)
#
#     @pytest.mark.skip(reason="fix after merge")
#     def test_from_env(self):
#         path = tempfile.mktemp()
#         os.environ["NAUTILUS_PATH"] = f"{self.fs_protocol}://{path}"
#         catalog = ParquetDataCatalog.from_env()
#         assert catalog.fs_protocol == fsspec.filesystem(self.fs_protocol)
#
#     def test_partition_key_correctly_remapped(self):
#         # Arrange
#         instrument = TestInstrumentProvider.default_fx_ccy("AUD/USD")
#         tick = QuoteTick(
#             instrument_id=instrument.id,
#             bid=Price(10, 1),
#             ask=Price(11, 1),
#             bid_size=Quantity(10, 1),
#             ask_size=Quantity(10, 1),
#             ts_init=0,
#             ts_event=0,
#         )
#         tables = dicts_to_dataframes(split_and_serialize([tick]))
#
#         write_tables(catalog=self.catalog, tables=tables)
#
#         # Act
#         df = self.catalog.quote_ticks()
#
#         # Assert
#         assert len(df) == 1
#         self.fs.isdir(
#             os.path.join(self.catalog.path, "data", "quote_tick.parquet/instrument_id=AUD-USD.SIM"),
#         )
#         # Ensure we "unmap" the keys that we write the partition filenames as;
#         # this instrument_id should be AUD/USD not AUD-USD
#         assert df.iloc[0]["instrument_id"] == instrument.id.value
#
#     def test_list_data_types(self):
#         data_types = self.catalog.list_data_types()
#
#         expected = [
#             "betfair_ticker",
#             "betting_instrument",
#             "instrument_status_update",
#             "order_book_data",
#             "trade_tick",
#         ]
#         assert data_types == expected
#
#     def test_list_partitions(self):
#         # Arrange
#         instrument = TestInstrumentProvider.default_fx_ccy("AUD/USD")
#         tick = QuoteTick(
#             instrument_id=instrument.id,
#             bid=Price(10, 1),
#             ask=Price(11, 1),
#             bid_size=Quantity(10, 1),
#             ask_size=Quantity(10, 1),
#             ts_init=0,
#             ts_event=0,
#         )
#         tables = dicts_to_dataframes(split_and_serialize([tick]))
#         write_tables(catalog=self.catalog, tables=tables)
#
#         # Act
#         parts = self.catalog.list_partitions(QuoteTick)
#
#         # Assert
#         assert parts == {"instrument_id": ["AUD-USD.SIM"]}
#
#     def test_data_catalog_query_filtered(self):
#         ticks = self.catalog.trade_ticks()
#         assert len(ticks) == 312
#
#         ticks = self.catalog.trade_ticks(start="2019-12-20 20:56:18")
#         assert len(ticks) == 123
#
#         ticks = self.catalog.trade_ticks(start=1576875378384999936)
#         assert len(ticks) == 123
#
#         ticks = self.catalog.trade_ticks(start=datetime.datetime(2019, 12, 20, 20, 56, 18))
#         assert len(ticks) == 123
#
#         deltas = self.catalog.order_book_deltas()
#         assert len(deltas) == 2384
#
#         filtered_deltas = self.catalog.order_book_deltas(filter_expr=ds.field("action") == "DELETE")
#         assert len(filtered_deltas) == 351
#
#     def test_data_catalog_trade_ticks_as_nautilus(self):
#         trade_ticks = self.catalog.trade_ticks(as_nautilus=True)
#         assert all(isinstance(tick, TradeTick) for tick in trade_ticks)
#         assert len(trade_ticks) == 312
#
#     def test_data_catalog_instruments_df(self):
#         instruments = self.catalog.instruments()
#         assert len(instruments) == 2
#
#     def test_writing_instruments_doesnt_overwrite(self):
#         instruments = self.catalog.instruments(as_nautilus=True)
#         write_objects(catalog=self.catalog, chunk=[instruments[0]])
#         write_objects(catalog=self.catalog, chunk=[instruments[1]])
#         instruments = self.catalog.instruments(as_nautilus=True)
#         assert len(instruments) == 2
#
#     def test_data_catalog_instruments_filtered_df(self):
#         instrument_id = self.catalog.instruments(as_nautilus=True)[0].id.value
#         instruments = self.catalog.instruments(instrument_ids=[instrument_id])
#         assert len(instruments) == 1
#         assert instruments["id"].iloc[0] == instrument_id
#
#     def test_data_catalog_instruments_as_nautilus(self):
#         instruments = self.catalog.instruments(as_nautilus=True)
#         assert all(isinstance(ins, BettingInstrument) for ins in instruments)
#
#     def test_data_catalog_currency_with_null_max_price_loads(self):
#         # Arrange
#         instrument = TestInstrumentProvider.default_fx_ccy("AUD/USD", venue=Venue("SIM"))
#         write_objects(catalog=self.catalog, chunk=[instrument])
#
#         # Act
#         instrument = self.catalog.instruments(instrument_ids=["AUD/USD.SIM"], as_nautilus=True)[0]
#
#         # Assert
#         assert instrument.max_price is None
#
#     def test_data_catalog_instrument_ids_correctly_unmapped(self):
#         # Arrange
#         instrument = TestInstrumentProvider.default_fx_ccy("AUD/USD", venue=Venue("SIM"))
#         trade_tick = TradeTick(
#             instrument_id=instrument.id,
#             price=Price.from_str("2.0"),
#             size=Quantity.from_int(10),
#             aggressor_side=AggressorSide.NO_AGGRESSOR,
#             trade_id=TradeId("1"),
#             ts_event=0,
#             ts_init=0,
#         )
#         write_objects(catalog=self.catalog, chunk=[instrument, trade_tick])
#
#         # Act
#         self.catalog.instruments()
#         instrument = self.catalog.instruments(instrument_ids=["AUD/USD.SIM"], as_nautilus=True)[0]
#         trade_tick = self.catalog.trade_ticks(instrument_ids=["AUD/USD.SIM"], as_nautilus=True)[0]
#
#         # Assert
#         assert instrument.id.value == "AUD/USD.SIM"
#         assert trade_tick.instrument_id.value == "AUD/USD.SIM"
#
#     def test_data_catalog_filter(self):
#         # Arrange, Act
#         deltas = self.catalog.order_book_deltas()
#         filtered_deltas = self.catalog.order_book_deltas(filter_expr=ds.field("action") == "DELETE")
#
#         # Assert
#         assert len(deltas) == 2384
#         assert len(filtered_deltas) == 351
#
#     def test_data_catalog_generic_data(self):
#         # Arrange
#         TestPersistenceStubs.setup_news_event_persistence()
#         process_files(
#             glob_path=f"{TEST_DATA_DIR}/news_events.csv",
#             reader=CSVReader(block_parser=TestPersistenceStubs.news_event_parser),
#             catalog=self.catalog,
#         )
#
#         # Act
#         df = self.catalog.generic_data(cls=NewsEventData, filter_expr=ds.field("currency") == "USD")
#         data = self.catalog.generic_data(
#             cls=NewsEventData,
#             filter_expr=ds.field("currency") == "CHF",
#             as_nautilus=True,
#         )
#
#         # Assert
#         assert df is not None
#         assert data is not None
#         assert len(df) == 22925
#         assert len(data) == 2745 and isinstance(data[0], GenericData)
#
#     def test_data_catalog_bars(self):
#         # Arrange
#         bar_type = TestDataStubs.bartype_adabtc_binance_1min_last()
#         instrument = TestInstrumentProvider.adabtc_binance()
#         wrangler = BarDataWrangler(bar_type, instrument)
#
#         def parser(data):
#             data["timestamp"] = data["timestamp"].astype("datetime64[ms]")
#             bars = wrangler.process(data.set_index("timestamp"))
#             return bars
#
#         binance_spot_header = [
#             "timestamp",
#             "open",
#             "high",
#             "low",
#             "close",
#             "volume",
#             "ts_close",
#             "quote_volume",
#             "n_trades",
#             "taker_buy_base_volume",
#             "taker_buy_quote_volume",
#             "ignore",
#         ]
#         reader = CSVReader(block_parser=parser, header=binance_spot_header)
#
#         # Act
#         _ = process_files(
#             glob_path=f"{TEST_DATA_DIR}/ADABTC-1m-2021-11-*.csv",
#             reader=reader,
#             catalog=self.catalog,
#         )
#
#         # Assert
#         bars = self.catalog.bars()
#         assert len(bars) == 21
#
#     def test_catalog_bar_query_instrument_id(self):
#         # Arrange
#         bar = TestDataStubs.bar_5decimal()
#         write_objects(catalog=self.catalog, chunk=[bar])
#
#         # Act
#         objs = self.catalog.bars(instrument_ids=[TestIdStubs.audusd_id().value], as_nautilus=True)
#         data = self.catalog.bars(instrument_ids=[TestIdStubs.audusd_id().value])
#
#         # Assert
#         assert len(objs) == 1
#         assert data.shape[0] == 1
#         assert "instrument_id" in data.columns
#
#     def test_catalog_projections(self):
#         projections = {"tid": ds.field("trade_id")}
#         trades = self.catalog.trade_ticks(projections=projections)
#         assert "tid" in trades.columns
#         assert trades["trade_id"].equals(trades["tid"])
#
#     def test_catalog_persists_equity(self):
#         # Arrange
#         instrument = Equity(
#             instrument_id=InstrumentId(symbol=Symbol("AAPL"), venue=Venue("NASDAQ")),
#             native_symbol=Symbol("AAPL"),
#             currency=USD,
#             price_precision=2,
#             price_increment=Price.from_str("0.01"),
#             multiplier=Quantity.from_int(1),
#             lot_size=Quantity.from_int(1),
#             isin="US0378331005",
#             ts_event=0,
#             ts_init=0,
#             margin_init=Decimal("0.01"),
#             margin_maint=Decimal("0.005"),
#             maker_fee=Decimal("0.005"),
#             taker_fee=Decimal("0.01"),
#         )
#
#         quote_tick = QuoteTick(
#             instrument_id=instrument.id,
#             ask=Price.from_str("2.0"),
#             bid=Price.from_str("2.1"),
#             bid_size=Quantity.from_int(10),
#             ask_size=Quantity.from_int(10),
#             ts_event=0,
#             ts_init=0,
#         )
#
#         # Act
#         write_objects(catalog=self.catalog, chunk=[instrument, quote_tick])
#         instrument_from_catalog = self.catalog.instruments(
#             as_nautilus=True,
#             instrument_ids=[instrument.id.value],
#         )[0]
#
#         # Assert
#         assert instrument.taker_fee == instrument_from_catalog.taker_fee
#         assert instrument.maker_fee == instrument_from_catalog.maker_fee
#         assert instrument.margin_init == instrument_from_catalog.margin_init
#         assert instrument.margin_maint == instrument_from_catalog.margin_maint<|MERGE_RESOLUTION|>--- conflicted
+++ resolved
@@ -46,553 +46,10 @@
 
 class TestParquetDataCatalogWriter:
     def setup(self):
-<<<<<<< HEAD
         self.catalog: ParquetDataCatalog = data_catalog_setup(protocol="memory")
         self.instruments = [
             TestInstrumentProvider.equity(symbol=s, venue="NASDAQ")
             for s in ("AAPL", "GOOG", "META", "AMZN")
-=======
-        self.catalog = data_catalog_setup(protocol="file")
-        self.fs: fsspec.AbstractFileSystem = self.catalog.fs
-        self.instrument = TestInstrumentProvider.default_fx_ccy("EUR/USD", Venue("SIM"))
-
-    def teardown(self):
-        # Cleanup
-        path = self.catalog.path
-        fs = self.catalog.fs
-        if fs.exists(path):
-            fs.rm(path, recursive=True)
-
-    def _load_quote_ticks_into_catalog_rust(self) -> list[QuoteTick]:
-        parquet_data_path = os.path.join(TEST_DATA_DIR, "quote_tick_data.parquet")
-        assert os.path.exists(parquet_data_path)
-
-        reader = ParquetReader(
-            parquet_data_path,
-            1000,
-            ParquetType.QuoteTick,
-            ParquetReaderType.File,
-        )
-
-        mapped_chunk = map(QuoteTick.list_from_capsule, reader)
-        quotes = list(itertools.chain(*mapped_chunk))
-
-        min_timestamp = str(quotes[0].ts_init).rjust(19, "0")
-        max_timestamp = str(quotes[-1].ts_init).rjust(19, "0")
-
-        # Write EUR/USD and USD/JPY rust quotes
-        for instrument_id in ("EUR/USD.SIM", "USD/JPY.SIM"):
-            # Reset reader
-            reader = ParquetReader(
-                parquet_data_path,
-                1000,
-                ParquetType.QuoteTick,
-                ParquetReaderType.File,
-            )
-
-            metadata = {
-                "instrument_id": instrument_id,
-                "price_precision": "5",
-                "size_precision": "0",
-            }
-            writer = ParquetWriter(
-                ParquetType.QuoteTick,
-                metadata,
-            )
-
-            file_path = os.path.join(
-                self.catalog.path,
-                "data",
-                "quote_tick.parquet",
-                f"instrument_id={instrument_id.replace('/', '-')}",  # EUR-USD.SIM, USD-JPY.SIM
-                f"{min_timestamp}-{max_timestamp}-0.parquet",
-            )
-
-            os.makedirs(os.path.dirname(file_path), exist_ok=True)
-            with open(file_path, "wb") as f:
-                for chunk in reader:
-                    writer.write(chunk)
-                data: bytes = writer.flush_bytes()
-                f.write(data)
-
-        return quotes
-
-    def _load_trade_ticks_into_catalog_rust(self) -> list[TradeTick]:
-        parquet_data_path = os.path.join(TEST_DATA_DIR, "trade_tick_data.parquet")
-        assert os.path.exists(parquet_data_path)
-        reader = ParquetReader(
-            parquet_data_path,
-            100,
-            ParquetType.TradeTick,
-            ParquetReaderType.File,
-        )
-
-        mapped_chunk = map(TradeTick.list_from_capsule, reader)
-        trades = list(itertools.chain(*mapped_chunk))
-
-        min_timestamp = str(trades[0].ts_init).rjust(19, "0")
-        max_timestamp = str(trades[-1].ts_init).rjust(19, "0")
-
-        # Reset reader
-        reader = ParquetReader(
-            parquet_data_path,
-            100,
-            ParquetType.TradeTick,
-            ParquetReaderType.File,
-        )
-
-        metadata = {
-            "instrument_id": "EUR/USD.SIM",
-            "price_precision": "5",
-            "size_precision": "0",
-        }
-        writer = ParquetWriter(
-            ParquetType.TradeTick,
-            metadata,
-        )
-
-        file_path = os.path.join(
-            self.catalog.path,
-            "data",
-            "trade_tick.parquet",
-            "instrument_id=EUR-USD.SIM",
-            f"{min_timestamp}-{max_timestamp}-0.parquet",
-        )
-
-        os.makedirs(os.path.dirname(file_path), exist_ok=True)
-        with open(file_path, "wb") as f:
-            for chunk in reader:
-                writer.write(chunk)
-            data: bytes = writer.flush_bytes()
-            f.write(data)
-
-        return trades
-
-    def test_get_files_for_expected_instrument_id(self):
-        # Arrange
-        self._load_quote_ticks_into_catalog_rust()
-
-        # Act
-        files1 = self.catalog.get_files(cls=QuoteTick, instrument_id="USD/JPY.SIM")
-        files2 = self.catalog.get_files(cls=QuoteTick, instrument_id="EUR/USD.SIM")
-        files3 = self.catalog.get_files(cls=QuoteTick, instrument_id="USD/CHF.SIM")
-
-        # Assert
-        assert files1 == [
-            f"{self.catalog.path}/data/quote_tick.parquet/instrument_id=USD-JPY.SIM/1577898000000000065-1577919652000000125-0.parquet",
-        ]
-        assert files2 == [
-            f"{self.catalog.path}/data/quote_tick.parquet/instrument_id=EUR-USD.SIM/1577898000000000065-1577919652000000125-0.parquet",
-        ]
-        assert files3 == []
-
-    def test_get_files_for_no_instrument_id(self):
-        # Arrange
-        self._load_quote_ticks_into_catalog_rust()
-
-        # Act
-        files = self.catalog.get_files(cls=QuoteTick)
-
-        # Assert
-        assert files == [
-            f"{self.catalog.path}/data/quote_tick.parquet/instrument_id=EUR-USD.SIM/1577898000000000065-1577919652000000125-0.parquet",
-            f"{self.catalog.path}/data/quote_tick.parquet/instrument_id=USD-JPY.SIM/1577898000000000065-1577919652000000125-0.parquet",
-        ]
-
-    def test_get_files_for_timestamp_range(self):
-        # Arrange
-        self._load_quote_ticks_into_catalog_rust()
-        start = 1577898000000000065
-        end = 1577919652000000125
-
-        # Act
-        files1 = self.catalog.get_files(
-            cls=QuoteTick,
-            instrument_id="EUR/USD.SIM",
-            start_nanos=start,
-            end_nanos=start,
-        )
-
-        files2 = self.catalog.get_files(
-            cls=QuoteTick,
-            instrument_id="EUR/USD.SIM",
-            start_nanos=0,
-            end_nanos=start - 1,
-        )
-
-        files3 = self.catalog.get_files(
-            cls=QuoteTick,
-            instrument_id="EUR/USD.SIM",
-            start_nanos=end + 1,
-            end_nanos=sys.maxsize,
-        )
-
-        # Assert
-        assert files1 == [
-            f"{self.catalog.path}/data/quote_tick.parquet/instrument_id=EUR-USD.SIM/1577898000000000065-1577919652000000125-0.parquet",
-        ]
-        assert files2 == []
-        assert files3 == []
-
-    def test_data_catalog_quote_ticks_as_nautilus_use_rust(self):
-        # Arrange
-        self._load_quote_ticks_into_catalog_rust()
-
-        # Act
-        quote_ticks = self.catalog.quote_ticks(
-            as_nautilus=True,
-            use_rust=True,
-            instrument_ids=["EUR/USD.SIM"],
-        )
-
-        # Assert
-        assert all(isinstance(tick, QuoteTick) for tick in quote_ticks)
-        assert len(quote_ticks) == 9500
-
-    def test_data_catalog_quote_ticks_as_nautilus_use_rust_with_date_range(self):
-        # Arrange
-        self._load_quote_ticks_into_catalog_rust()
-
-        start_timestamp = 1577898181000000440  # index 44
-        end_timestamp = 1577898572000000953  # index 99
-
-        # Act
-        quote_ticks = self.catalog.quote_ticks(
-            as_nautilus=True,
-            use_rust=True,
-            instrument_ids=["EUR/USD.SIM"],
-            start=start_timestamp,
-            end=end_timestamp,
-        )
-
-        # Assert
-        assert all(isinstance(tick, QuoteTick) for tick in quote_ticks)
-        assert len(quote_ticks) == 54
-        assert quote_ticks[0].ts_init == start_timestamp
-        assert quote_ticks[-1].ts_init == end_timestamp
-
-    def test_data_catalog_quote_ticks_as_nautilus_use_rust_with_date_range_with_multiple_instrument_ids(
-        self,
-    ):
-        # Arrange
-        self._load_quote_ticks_into_catalog_rust()
-
-        start_timestamp = 1577898181000000440  # EUR/USD.SIM index 44
-        end_timestamp = 1577898572000000953  # EUR/USD.SIM index 99
-
-        # Act
-        quote_ticks = self.catalog.quote_ticks(
-            as_nautilus=True,
-            use_rust=True,
-            instrument_ids=["EUR/USD.SIM", "USD/JPY.SIM"],
-            start=start_timestamp,
-            end=end_timestamp,
-        )
-
-        # Assert
-        assert all(isinstance(tick, QuoteTick) for tick in quote_ticks)
-
-        instrument1_quote_ticks = [t for t in quote_ticks if str(t.instrument_id) == "EUR/USD.SIM"]
-        assert len(instrument1_quote_ticks) == 54
-
-        instrument2_quote_ticks = [t for t in quote_ticks if str(t.instrument_id) == "USD/JPY.SIM"]
-        assert len(instrument2_quote_ticks) == 54
-
-        assert quote_ticks[0].ts_init == start_timestamp
-        assert quote_ticks[-1].ts_init == end_timestamp
-
-    def test_data_catalog_use_rust_quote_ticks_round_trip(self):
-        # Arrange
-        instrument = TestInstrumentProvider.default_fx_ccy("EUR/USD")
-
-        parquet_data_glob_path = TEST_DATA_DIR + "/quote_tick_data.parquet"
-        assert os.path.exists(parquet_data_glob_path)
-
-        def block_parser(df):
-            df = df.set_index("ts_event")
-            df.index = df.ts_init.apply(unix_nanos_to_dt)
-            objs = QuoteTickDataWrangler(instrument=instrument).process(df)
-            yield from objs
-
-        # Act
-        process_files(
-            glob_path=parquet_data_glob_path,
-            reader=ParquetByteReader(parser=block_parser),
-            use_rust=True,
-            catalog=self.catalog,
-            instrument=instrument,
-        )
-
-        quote_ticks = self.catalog.quote_ticks(
-            as_nautilus=True,
-            use_rust=True,
-            instrument_ids=["EUR/USD.SIM"],
-        )
-
-        assert all(isinstance(tick, QuoteTick) for tick in quote_ticks)
-        assert len(quote_ticks) == 9500
-
-    def test_data_catalog_quote_ticks_use_rust(self):
-        # Arrange
-        quotes = self._load_quote_ticks_into_catalog_rust()
-
-        # Act
-        qdf = self.catalog.quote_ticks(use_rust=True, instrument_ids=["EUR/USD.SIM"])
-
-        # Assert
-        assert isinstance(qdf, pd.DataFrame)
-        assert len(qdf) == 9500
-        assert qdf.bid.equals(pd.Series([float(q.bid) for q in quotes]))
-        assert qdf.ask.equals(pd.Series([float(q.ask) for q in quotes]))
-        assert qdf.bid_size.equals(pd.Series([float(q.bid_size) for q in quotes]))
-        assert qdf.ask_size.equals(pd.Series([float(q.ask_size) for q in quotes]))
-        assert (qdf.instrument_id == "EUR/USD.SIM").all
-
-    def test_data_catalog_trade_ticks_as_nautilus_use_rust(self):
-        # Arrange
-        self._load_trade_ticks_into_catalog_rust()
-
-        # Act
-        trade_ticks = self.catalog.trade_ticks(
-            as_nautilus=True,
-            use_rust=True,
-            instrument_ids=["EUR/USD.SIM"],
-        )
-
-        # Assert
-        assert all(isinstance(tick, TradeTick) for tick in trade_ticks)
-        assert len(trade_ticks) == 100
-
-
-class _TestPersistenceCatalog:
-    def setup(self):
-        self.catalog = data_catalog_setup(protocol=self.fs_protocol)
-        self._load_data_into_catalog()
-        self.fs: fsspec.AbstractFileSystem = self.catalog.fs
-
-    def teardown(self):
-        # Cleanup
-        path = self.catalog.path
-        fs = self.catalog.fs
-        if fs.exists(path):
-            fs.rm(path, recursive=True)
-
-    def _load_data_into_catalog(self):
-        self.instrument_provider = BetfairInstrumentProvider.from_instruments([])
-        # Write some betfair trades and orderbook
-        process_files(
-            glob_path=TEST_DATA_DIR + "/betfair/1.166564490.bz2",
-            reader=BetfairTestStubs.betfair_reader(instrument_provider=self.instrument_provider),
-            instrument_provider=self.instrument_provider,
-            catalog=self.catalog,
-        )
-
-    @pytest.mark.skipif(sys.platform == "win32", reason="windows paths broken")
-    def test_from_env(self):
-        path = tempfile.mktemp() if self.fs_protocol == "file" else "/'"
-        uri = f"{self.fs_protocol}://{path}"
-        catalog = ParquetDataCatalog.from_uri(uri)
-        os.environ["NAUTILUS_PATH"] = uri
-        catalog = ParquetDataCatalog.from_env()
-        assert catalog.fs_protocol == self.fs_protocol
-
-    def test_partition_key_correctly_remapped(self):
-        # Arrange
-        instrument = TestInstrumentProvider.default_fx_ccy("AUD/USD")
-        tick = QuoteTick(
-            instrument_id=instrument.id,
-            bid=Price(10, 1),
-            ask=Price(11, 1),
-            bid_size=Quantity(10, 1),
-            ask_size=Quantity(10, 1),
-            ts_init=0,
-            ts_event=0,
-        )
-        tables = dicts_to_dataframes(split_and_serialize([tick]))
-
-        write_tables(catalog=self.catalog, tables=tables)
-
-        # Act
-        df = self.catalog.quote_ticks()
-
-        # Assert
-        assert len(df) == 1
-        self.fs.isdir(
-            os.path.join(self.catalog.path, "data", "quote_tick.parquet/instrument_id=AUD-USD.SIM"),
-        )
-        # Ensure we "unmap" the keys that we write the partition filenames as;
-        # this instrument_id should be AUD/USD not AUD-USD
-        assert df.iloc[0]["instrument_id"] == instrument.id.value
-
-    def test_list_data_types(self):
-        data_types = self.catalog.list_data_types()
-
-        expected = [
-            "betfair_ticker",
-            "betting_instrument",
-            "instrument_status_update",
-            "order_book_data",
-            "trade_tick",
-        ]
-        assert data_types == expected
-
-    def test_list_partitions(self):
-        # Arrange
-        instrument = TestInstrumentProvider.default_fx_ccy("AUD/USD")
-        tick = QuoteTick(
-            instrument_id=instrument.id,
-            bid=Price(10, 1),
-            ask=Price(11, 1),
-            bid_size=Quantity(10, 1),
-            ask_size=Quantity(10, 1),
-            ts_init=0,
-            ts_event=0,
-        )
-        tables = dicts_to_dataframes(split_and_serialize([tick]))
-        write_tables(catalog=self.catalog, tables=tables)
-
-        # Act
-        parts = self.catalog.list_partitions(QuoteTick)
-
-        # Assert
-        assert parts == {"instrument_id": ["AUD-USD.SIM"]}
-
-    def test_data_catalog_query_filtered(self):
-        ticks = self.catalog.trade_ticks()
-        assert len(ticks) == 312
-
-        ticks = self.catalog.trade_ticks(start="2019-12-20 20:56:18")
-        assert len(ticks) == 123
-
-        ticks = self.catalog.trade_ticks(start=1576875378384999936)
-        assert len(ticks) == 123
-
-        ticks = self.catalog.trade_ticks(start=datetime.datetime(2019, 12, 20, 20, 56, 18))
-        assert len(ticks) == 123
-
-        deltas = self.catalog.order_book_deltas()
-        assert len(deltas) == 2384
-
-        filtered_deltas = self.catalog.order_book_deltas(filter_expr=ds.field("action") == "DELETE")
-        assert len(filtered_deltas) == 351
-
-    def test_data_catalog_trade_ticks_as_nautilus(self):
-        trade_ticks = self.catalog.trade_ticks(as_nautilus=True)
-        assert all(isinstance(tick, TradeTick) for tick in trade_ticks)
-        assert len(trade_ticks) == 312
-
-    def test_data_catalog_instruments_df(self):
-        instruments = self.catalog.instruments()
-        assert len(instruments) == 2
-
-    def test_writing_instruments_doesnt_overwrite(self):
-        instruments = self.catalog.instruments(as_nautilus=True)
-        write_objects(catalog=self.catalog, chunk=[instruments[0]])
-        write_objects(catalog=self.catalog, chunk=[instruments[1]])
-        instruments = self.catalog.instruments(as_nautilus=True)
-        assert len(instruments) == 2
-
-    def test_data_catalog_instruments_filtered_df(self):
-        instrument_id = self.catalog.instruments(as_nautilus=True)[0].id.value
-        instruments = self.catalog.instruments(instrument_ids=[instrument_id])
-        assert len(instruments) == 1
-        assert instruments["id"].iloc[0] == instrument_id
-
-    def test_data_catalog_instruments_as_nautilus(self):
-        instruments = self.catalog.instruments(as_nautilus=True)
-        assert all(isinstance(ins, BettingInstrument) for ins in instruments)
-
-    def test_data_catalog_currency_with_null_max_price_loads(self):
-        # Arrange
-        instrument = TestInstrumentProvider.default_fx_ccy("AUD/USD", venue=Venue("SIM"))
-        write_objects(catalog=self.catalog, chunk=[instrument])
-
-        # Act
-        instrument = self.catalog.instruments(instrument_ids=["AUD/USD.SIM"], as_nautilus=True)[0]
-
-        # Assert
-        assert instrument.max_price is None
-
-    def test_data_catalog_instrument_ids_correctly_unmapped(self):
-        # Arrange
-        instrument = TestInstrumentProvider.default_fx_ccy("AUD/USD", venue=Venue("SIM"))
-        trade_tick = TradeTick(
-            instrument_id=instrument.id,
-            price=Price.from_str("2.0"),
-            size=Quantity.from_int(10),
-            aggressor_side=AggressorSide.NO_AGGRESSOR,
-            trade_id=TradeId("1"),
-            ts_event=0,
-            ts_init=0,
-        )
-        write_objects(catalog=self.catalog, chunk=[instrument, trade_tick])
-
-        # Act
-        self.catalog.instruments()
-        instrument = self.catalog.instruments(instrument_ids=["AUD/USD.SIM"], as_nautilus=True)[0]
-        trade_tick = self.catalog.trade_ticks(instrument_ids=["AUD/USD.SIM"], as_nautilus=True)[0]
-
-        # Assert
-        assert instrument.id.value == "AUD/USD.SIM"
-        assert trade_tick.instrument_id.value == "AUD/USD.SIM"
-
-    def test_data_catalog_filter(self):
-        # Arrange, Act
-        deltas = self.catalog.order_book_deltas()
-        filtered_deltas = self.catalog.order_book_deltas(filter_expr=ds.field("action") == "DELETE")
-
-        # Assert
-        assert len(deltas) == 2384
-        assert len(filtered_deltas) == 351
-
-    def test_data_catalog_generic_data(self):
-        # Arrange
-        TestPersistenceStubs.setup_news_event_persistence()
-        process_files(
-            glob_path=f"{TEST_DATA_DIR}/news_events.csv",
-            reader=CSVReader(block_parser=TestPersistenceStubs.news_event_parser),
-            catalog=self.catalog,
-        )
-
-        # Act
-        df = self.catalog.generic_data(cls=NewsEventData, filter_expr=ds.field("currency") == "USD")
-        data = self.catalog.generic_data(
-            cls=NewsEventData,
-            filter_expr=ds.field("currency") == "CHF",
-            as_nautilus=True,
-        )
-
-        # Assert
-        assert df is not None
-        assert data is not None
-        assert len(df) == 22925
-        assert len(data) == 2745 and isinstance(data[0], GenericData)
-
-    def test_data_catalog_bars(self):
-        # Arrange
-        bar_type = TestDataStubs.bartype_adabtc_binance_1min_last()
-        instrument = TestInstrumentProvider.adabtc_binance()
-        wrangler = BarDataWrangler(bar_type, instrument)
-
-        def parser(data):
-            data["timestamp"] = data["timestamp"].astype("datetime64[ms]")
-            bars = wrangler.process(data.set_index("timestamp"))
-            return bars
-
-        binance_spot_header = [
-            "timestamp",
-            "open",
-            "high",
-            "low",
-            "close",
-            "volume",
-            "ts_close",
-            "quote_volume",
-            "n_trades",
-            "taker_buy_base_volume",
-            "taker_buy_quote_volume",
-            "ignore",
->>>>>>> 5d0a802e
         ]
 
     def test_write_to_catalog(self):
@@ -603,13 +60,174 @@
             self.catalog.write(quote_ticks, instrument_dict=instrument_dict)
 
 
-# class TestPersistenceCatalog:
+#     def test_get_files_for_timestamp_range(self):
+#         # Arrange
+#         self._load_quote_ticks_into_catalog_rust()
+#         start = 1577898000000000065
+#         end = 1577919652000000125
+#
+#         # Act
+#         files1 = self.catalog.get_files(
+#             cls=QuoteTick,
+#             instrument_id="EUR/USD.SIM",
+#             start_nanos=start,
+#             end_nanos=start,
+#         )
+#
+#         files2 = self.catalog.get_files(
+#             cls=QuoteTick,
+#             instrument_id="EUR/USD.SIM",
+#             start_nanos=0,
+#             end_nanos=start - 1,
+#         )
+#
+#         files3 = self.catalog.get_files(
+#             cls=QuoteTick,
+#             instrument_id="EUR/USD.SIM",
+#             start_nanos=end + 1,
+#             end_nanos=sys.maxsize,
+#         )
+#
+#         # Assert
+#         assert files1 == [
+#             f"{self.catalog.path}/data/quote_tick.parquet/instrument_id=EUR-USD.SIM/1577898000000000065-1577919652000000125-0.parquet",
+#         ]
+#         assert files2 == []
+#         assert files3 == []
+#
+#     def test_data_catalog_quote_ticks_as_nautilus_use_rust(self):
+#         # Arrange
+#         self._load_quote_ticks_into_catalog_rust()
+#
+#         # Act
+#         quote_ticks = self.catalog.quote_ticks(
+#             as_nautilus=True,
+#             use_rust=True,
+#             instrument_ids=["EUR/USD.SIM"],
+#         )
+#
+#         # Assert
+#         assert all(isinstance(tick, QuoteTick) for tick in quote_ticks)
+#         assert len(quote_ticks) == 9500
+#
+#     def test_data_catalog_quote_ticks_as_nautilus_use_rust_with_date_range(self):
+#         # Arrange
+#         self._load_quote_ticks_into_catalog_rust()
+#
+#         start_timestamp = 1577898181000000440  # index 44
+#         end_timestamp = 1577898572000000953  # index 99
+#
+#         # Act
+#         quote_ticks = self.catalog.quote_ticks(
+#             as_nautilus=True,
+#             use_rust=True,
+#             instrument_ids=["EUR/USD.SIM"],
+#             start=start_timestamp,
+#             end=end_timestamp,
+#         )
+#
+#         # Assert
+#         assert all(isinstance(tick, QuoteTick) for tick in quote_ticks)
+#         assert len(quote_ticks) == 54
+#         assert quote_ticks[0].ts_init == start_timestamp
+#         assert quote_ticks[-1].ts_init == end_timestamp
+#
+#     def test_data_catalog_quote_ticks_as_nautilus_use_rust_with_date_range_with_multiple_instrument_ids(
+#         self,
+#     ):
+#         # Arrange
+#         self._load_quote_ticks_into_catalog_rust()
+#
+#         start_timestamp = 1577898181000000440  # EUR/USD.SIM index 44
+#         end_timestamp = 1577898572000000953  # EUR/USD.SIM index 99
+#
+#         # Act
+#         quote_ticks = self.catalog.quote_ticks(
+#             as_nautilus=True,
+#             use_rust=True,
+#             instrument_ids=["EUR/USD.SIM", "USD/JPY.SIM"],
+#             start=start_timestamp,
+#             end=end_timestamp,
+#         )
+#
+#         # Assert
+#         assert all(isinstance(tick, QuoteTick) for tick in quote_ticks)
+#
+#         instrument1_quote_ticks = [t for t in quote_ticks if str(t.instrument_id) == "EUR/USD.SIM"]
+#         assert len(instrument1_quote_ticks) == 54
+#
+#         instrument2_quote_ticks = [t for t in quote_ticks if str(t.instrument_id) == "USD/JPY.SIM"]
+#         assert len(instrument2_quote_ticks) == 54
+#
+#         assert quote_ticks[0].ts_init == start_timestamp
+#         assert quote_ticks[-1].ts_init == end_timestamp
+#
+#     def test_data_catalog_use_rust_quote_ticks_round_trip(self):
+#         # Arrange
+#         instrument = TestInstrumentProvider.default_fx_ccy("EUR/USD")
+#
+#         parquet_data_glob_path = TEST_DATA_DIR + "/quote_tick_data.parquet"
+#         assert os.path.exists(parquet_data_glob_path)
+#
+#         def block_parser(df):
+#             df = df.set_index("ts_event")
+#             df.index = df.ts_init.apply(unix_nanos_to_dt)
+#             objs = QuoteTickDataWrangler(instrument=instrument).process(df)
+#             yield from objs
+#
+#         # Act
+#         process_files(
+#             glob_path=parquet_data_glob_path,
+#             reader=ParquetByteReader(parser=block_parser),
+#             use_rust=True,
+#             catalog=self.catalog,
+#             instrument=instrument,
+#         )
+#
+#         quote_ticks = self.catalog.quote_ticks(
+#             as_nautilus=True,
+#             use_rust=True,
+#             instrument_ids=["EUR/USD.SIM"],
+#         )
+#
+#         assert all(isinstance(tick, QuoteTick) for tick in quote_ticks)
+#         assert len(quote_ticks) == 9500
+#
+#     def test_data_catalog_quote_ticks_use_rust(self):
+#         # Arrange
+#         quotes = self._load_quote_ticks_into_catalog_rust()
+#
+#         # Act
+#         qdf = self.catalog.quote_ticks(use_rust=True, instrument_ids=["EUR/USD.SIM"])
+#
+#         # Assert
+#         assert isinstance(qdf, pd.DataFrame)
+#         assert len(qdf) == 9500
+#         assert qdf.bid.equals(pd.Series([float(q.bid) for q in quotes]))
+#         assert qdf.ask.equals(pd.Series([float(q.ask) for q in quotes]))
+#         assert qdf.bid_size.equals(pd.Series([float(q.bid_size) for q in quotes]))
+#         assert qdf.ask_size.equals(pd.Series([float(q.ask_size) for q in quotes]))
+#         assert (qdf.instrument_id == "EUR/USD.SIM").all
+#
+#     def test_data_catalog_trade_ticks_as_nautilus_use_rust(self):
+#         # Arrange
+#         self._load_trade_ticks_into_catalog_rust()
+#
+#         # Act
+#         trade_ticks = self.catalog.trade_ticks(
+#             as_nautilus=True,
+#             use_rust=True,
+#             instrument_ids=["EUR/USD.SIM"],
+#         )
+#
+#         # Assert
+#         assert all(isinstance(tick, TradeTick) for tick in trade_ticks)
+#         assert len(trade_ticks) == 100
+#
+#
+# class _TestPersistenceCatalog:
 #     def setup(self):
-#         self.catalog = data_catalog_setup(protocol="memory")
-#         self.instruments = [
-#             TestInstrumentProvider.equity(symbol=s, venue="NASDAQ")
-#             for s in ("AAPL", "GOOG", "META", "AMZN")
-#         ]
+#         self.catalog = data_catalog_setup(protocol=self.fs_protocol)
 #         self._load_data_into_catalog()
 #         self.fs: fsspec.AbstractFileSystem = self.catalog.fs
 #
@@ -621,17 +239,23 @@
 #             fs.rm(path, recursive=True)
 #
 #     def _load_data_into_catalog(self):
-#         count = 1000
-#         for instrument in self.instruments:
-#             trade_ticks = TestDataStubs.generate_trade_ticks(instrument.id, count=count)
-#             quote_ticks = TestDataStubs.generate_quote_ticks(instrument.id, count=count)
-#
-#     @pytest.mark.skip(reason="fix after merge")
+#         self.instrument_provider = BetfairInstrumentProvider.from_instruments([])
+#         # Write some betfair trades and orderbook
+#         process_files(
+#             glob_path=TEST_DATA_DIR + "/betfair/1.166564490.bz2",
+#             reader=BetfairTestStubs.betfair_reader(instrument_provider=self.instrument_provider),
+#             instrument_provider=self.instrument_provider,
+#             catalog=self.catalog,
+#         )
+#
+#     @pytest.mark.skipif(sys.platform == "win32", reason="windows paths broken")
 #     def test_from_env(self):
-#         path = tempfile.mktemp()
-#         os.environ["NAUTILUS_PATH"] = f"{self.fs_protocol}://{path}"
+#         path = tempfile.mktemp() if self.fs_protocol == "file" else "/'"
+#         uri = f"{self.fs_protocol}://{path}"
+#         catalog = ParquetDataCatalog.from_uri(uri)
+#         os.environ["NAUTILUS_PATH"] = uri
 #         catalog = ParquetDataCatalog.from_env()
-#         assert catalog.fs_protocol == fsspec.filesystem(self.fs_protocol)
+#         assert catalog.fs_protocol == self.fs_protocol
 #
 #     def test_partition_key_correctly_remapped(self):
 #         # Arrange
@@ -903,4 +527,12 @@
 #         assert instrument.taker_fee == instrument_from_catalog.taker_fee
 #         assert instrument.maker_fee == instrument_from_catalog.maker_fee
 #         assert instrument.margin_init == instrument_from_catalog.margin_init
-#         assert instrument.margin_maint == instrument_from_catalog.margin_maint+#         assert instrument.margin_maint == instrument_from_catalog.margin_maint
+#
+#
+# class TestPersistenceCatalogFile(_TestPersistenceCatalog):
+#     fs_protocol = "file"
+#
+#
+# class TestPersistenceCatalogMemory(_TestPersistenceCatalog):
+#     fs_protocol = "memory"
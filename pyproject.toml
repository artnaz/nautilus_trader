[tool.poetry]
name = "nautilus_trader"
version = "1.170.0"
description = "A high-performance algorithmic trading platform and event-driven backtester"
authors = ["Nautech Systems <info@nautechsystems.io>"]
license = "LGPL-3.0-or-later"
readme = "README.md"
homepage = "https://nautilustrader.io"
repository = "https://github.com/nautechsystems/nautilus_trader"
classifiers = [
    "License :: OSI Approved :: GNU Lesser General Public License v3 or later (LGPLv3+)",
    "Operating System :: OS Independent",
    "Development Status :: 4 - Beta",
    "Programming Language :: Python :: 3.9",
    "Programming Language :: Python :: 3.10",
    "Programming Language :: Python :: 3.11",
    "Topic :: Software Development :: Libraries",
    "Topic :: Software Development :: Libraries :: Python Modules",
    "Topic :: Scientific/Engineering",
    "Topic :: Office/Business :: Financial",
    "Topic :: Office/Business :: Financial :: Investment",
    "Intended Audience :: Developers",
    "Intended Audience :: Financial and Insurance Industry",
    "Intended Audience :: Science/Research",
]
include = [
    # Rust source must be included in the source distributions
    { path = "nautilus_core/*", format = "sdist" },
    { path = "nautilus_core/*[!target]*/*", format = "sdist" },
    # Compiled extensions must be included in the wheel distributions
    { path = "nautilus_trader/**/*.so", format = "wheel" },
    { path = "nautilus_trader/**/*.pyd", format = "wheel" },
]

[build-system]
requires = [
    "setuptools",
    "poetry-core>=1.5.1",
    "numpy>=1.24.2",
    "Cython==3.0.0b1",
]
build-backend = "poetry.core.masonry.api"

[tool.poetry.build]
script = "build.py"
generate-setup-file = false

[tool.poetry.dependencies]
python = ">=3.9,<3.12"
cython = "==3.0.0b1"
aiodns = "^3.0.0"
aiohttp = "^3.8.4"
click = "^8.1.3"
frozendict = "^2.3.5"
fsspec = ">=2023.1.0"
msgspec = "^0.13.1"
numpy = "^1.24.2"
pandas = "^1.5.3"
psutil = "^5.9.4"
pyarrow = "^10.0.1"
pytz = "^2022.7.1"
tabulate = "^0.9.0"
toml = "^0.10.2"
tqdm = "^4.64.1"
uvloop = {version = "^0.17.0", markers = "sys_platform != 'win32'"}
hiredis = {version = "^2.2.2", optional = true}
ib_insync = {version = "^0.9.81", optional = true}
redis = {version = "^4.5.1", optional = true}
docker = {version = "^6.0.1", optional = true}
<<<<<<< HEAD
betfair_parser = {version = "==0.1.11", optional = true}
datafusion = "^0.7.0"
plateau = "^4.1.4"
=======
betfair_parser = {version = "==0.1.21", optional = true}
>>>>>>> 5d0a802e

[tool.poetry.extras]
betfair = ["betfair_parser"]
docker = ["docker"]
ib = ["ib_insync"]
redis = ["hiredis", "redis"]

[tool.poetry.group.dev]
optional = true

[tool.poetry.group.dev.dependencies]
black = "^23.1.0"
flake8 = "^6.0.0"
isort = "^5.12.0"
mypy = "^1.0.1"
pre-commit = "^3.1.1"
pyproject-flake8 = "^6.0.0"
types-pytz = "^2022.6.0"
types-redis = "^4.5.1"
types-requests = "^2.28.11"
types-toml = "^0.10.8"

[tool.poetry.group.test]
optional = true

[tool.poetry.group.test.dependencies]
coverage = "^7.2.1"
pytest = "^7.2.1"
pytest-asyncio = "^0.20.2"
pytest-benchmark = "^4.0.0"
pytest-cov = "4.0.0"
pytest-mock = "^3.10.0"
pytest-xdist = { version = "^3.2.0", extras = ["psutil"] }

[tool.poetry.group.docs]
optional = true

[tool.poetry.group.docs.dependencies]
numpydoc = "^1.5.0"
linkify-it-py = "^2.0.0"
myst-parser = "^0.18.1"
sphinx_comments = "^0.0.3"
sphinx_copybutton = "^0.5.0"
sphinx-external-toc = "^0.3.1"
sphinx-material = "^0.0.35"
sphinx_togglebutton = "^0.3.0"

##########################################################
# Formatter configs                                      #
##########################################################
[tool.isort]
py_version = "39"
skip_glob = ["**/core/rust/*"]
combine_as_imports = true
line_length = 100
ensure_newline_before_comments = true
force_single_line = true
single_line_exclusions = ["typing"]
include_trailing_comma = true
multi_line_output = 3
lines_after_imports = 2
use_parentheses = true
filter_files = true

[tool.black]
target_version = ["py39", "py310", "py311"]
line_length = 100

##########################################################
# Linter configs                                         #
##########################################################
[tool.flake8]
max_line_length = 150  # (Reduce to 120)
max_complexity = 10
extend_ignore = ["E203"]
minimum_python_version = "3.9"

##########################################################
# Static analysis configs                                #
##########################################################
[tool.mypy]
python_version = "3.9"
# disallow_incomplete_defs = true
explicit_package_bases = true
ignore_missing_imports = true
namespace_packages = true
no_strict_optional = true
warn_no_return = true
warn_unused_configs = true
warn_unused_ignores = true

##########################################################
# Test configs                                           #
##########################################################
[tool.pytest.ini_options]
testpaths = ["tests"]
addopts = "-ra --new-first --failed-first --doctest-modules --doctest-glob=\"*.pyx\""
asyncio_mode = "strict"
filterwarnings = [
    "ignore::UserWarning",
    "ignore::DeprecationWarning",
]

[tool.coverage.run]
plugins = ["Cython.Coverage"]
source = ["nautilus_trader"]
omit = [
    "nautilus_trader/adapters/*",
    "nautilus_trader/examples/*",
    "nautilus_trader/test_kit/*",
]

[tool.coverage.report]
fail_under = 0
show_missing = true<|MERGE_RESOLUTION|>--- conflicted
+++ resolved
@@ -67,13 +67,9 @@
 ib_insync = {version = "^0.9.81", optional = true}
 redis = {version = "^4.5.1", optional = true}
 docker = {version = "^6.0.1", optional = true}
-<<<<<<< HEAD
-betfair_parser = {version = "==0.1.11", optional = true}
+betfair_parser = {version = "==0.1.21", optional = true}
 datafusion = "^0.7.0"
 plateau = "^4.1.4"
-=======
-betfair_parser = {version = "==0.1.21", optional = true}
->>>>>>> 5d0a802e
 
 [tool.poetry.extras]
 betfair = ["betfair_parser"]
